# ---------------------------------------------------------------------------
# ProcRoads.py
# Version:  ArcGIS 10.3.1 / Python 2.7.8
# Creator: Kirsten R. Hazler
# Creation Date: 2017-10-17 
# Last Edit: 2019-02-12

# Summary:
# A collection of functions for processing roads data to prepare them as inputs for various analyses.

# Usage tips:
# See https://www2.census.gov/geo/pdfs/reference/mtfccs2018.pdf for current road codes in TIGER data

# Use the following function sequence to prepare roads for travel time analysis:
# - PrepRoadsVA_tt (to prepare Virginia RCL data for travel time analysis)
# - PrepRoadsTIGER_tt (to prepare TIGER roads data from adjacent states for travel time analysis)
# - MergeRoads_tt (to merge the RCL and TIGER datasets into a seamless dataset, with a limited set of critical fields in the output)
# 
# Use the following function sequence to generate road surfaces from road centerlines:
# - ExtractRCL_su (to extract the relevant road segments for which you want surfaces generated)
# - PrepRoadsVA_su (to add necessary fields to roads data)
# - AssignBuffer_su (to assign road surface buffer widths)
# - CreateRoadSurfaces_su (to generate road surfaces based on the specified buffer widths)

# Use the following function sequence to generate road density from TIGER road centerlines:
# - FilterRoads_dens
# - CalcRoadDensity
# ---------------------------------------------------------------------------

# Import Helper module and functions
from Helper import *


def PrepRoadsVA_tt(inRCL):
   """Prepares a Virginia Road Centerlines (RCL) feature class to be used for travel time analysis. This function assumes that there already exist some specific fields, including:
<<<<<<< HEAD
 - LOCAL_SPEED_MPH
 - MTFCC
 - SEGMENT_EXISTS
 - RCL_ID
 If any of the assumed fields do not exist, have been renamed, or are in the wrong format, the script will fail.

This function was adapted from a ModelBuilder tool created by Kirsten R. Hazler and Tracy Tien for the Development Vulnerability Model (2015)"""

=======
   - LOCAL_SPEED_MPH 
   - MTFCC
   - SEGMENT_EXISTS
   - RCL_ID
   
   If any of the assumed fields do not exist, have been renamed, or are in the wrong format, the script will fail. This function was adapted from a ModelBuilder tool created by Kirsten R. Hazler and Tracy Tien for the Development Vulnerability Model (2015)"""
 
>>>>>>> 24d5daff
   # Process: Create "SPEED_cmnt" field.
   # This field can be used to store QC comments related to speed, if needed.
   printMsg("Adding 'SPEED_cmt' field...")
   arcpy.AddField_management(inRCL, "SPEED_cmnt", "TEXT", "", "", 50)
   # Process: Create and calculate "FlgFld"
   # This field is used to flag records with suspect LOCAL_SPEED_MPH values
   # 1 = Flagged: need to update speed based on MTFCC field
   # -1 = Flagged: need to set speed to 3 (walking pace)
   # 0 = Unflagged: record assumed to be fine as is
   printMsg("Adding and populating 'FlgFld' field...")
   arcpy.AddField_management(inRCL, "FlgFld", "LONG")
   codeblock = """def Flg (exists, speed):
      if exists == "N":
         return -1
      else:
         if not speed or speed == 0 or speed % 5 != 0:
            return 1
         else:
            return 0"""
   expression = "Flg(!SEGMENT_EXISTS!,!LOCAL_SPEED_MPH!)"
   arcpy.CalculateField_management(inRCL, "FlgFld", expression, "PYTHON_9.3", codeblock)

   # Process: Create and calculate "SPEED_upd" field.
   # This field is used to store speed values to be used in later processing. It allows for altering speed values according to QC criteria, without altering original values in the  existing "LOCAL_SPEED_MPH" field. 
   printMsg("Adding and populating 'SPEED_upd' field...")
   arcpy.AddField_management(inRCL, "SPEED_upd", "LONG")
   codeblock = """def SpdUpd(flgfld, mtfcc, speed):
      if flgfld == 1:
         if mtfcc in ['S1100','S1100HOV']:
            return 55
         elif mtfcc in ['S1200','S1200LOC','S1200PRI','S1300', 'S1640']:
            return 45
         elif mtfcc == 'S1630':
            return 30
         elif mtfcc in ['C3061', 'C3062', 'S1400', 'S1740']:
            return 25
         elif mtfcc in ['S1500', 'S1730', 'S1780']:
            return 15
         elif mtfcc == 'S1820':
            return 10
         else:  
            return 3
      elif flgfld == -1:
         return 3
      else:
         return speed"""
   expression = "SpdUpd(!FlgFld!, !MTFCC!, !LOCAL_SPEED_MPH!)"
   arcpy.CalculateField_management(inRCL, "SPEED_upd", expression, "PYTHON_9.3", codeblock)

   # Process: Create and calculate "TravTime" field
   # This field is used to store the travel time, in minutes, required to travel 1 meter, based on the road speed designation.
   printMsg("Adding and populating 'TravTime' field...")
   arcpy.AddField_management(inRCL, "TravTime", "DOUBLE")
   expression = "0.037/ !SPEED_upd!"
   arcpy.CalculateField_management(inRCL, "TravTime", expression, "PYTHON_9.3")

   # Process: Create and calculate the "RmpHwy" field
   # This field indicates if a road is a limited access highway (2), a ramp (1), or any other road type (0)
   printMsg("Adding and populating 'RmpHwy' field...")
   arcpy.AddField_management(inRCL, "RmpHwy", "SHORT")
   codeblock = """def RmpHwy (mtfcc):
      if mtfcc in ("S1100", "S1100HOV"):
         return 2
      elif mtfcc == "S1630":
         return 1
      else:
         return 0"""
   expression = "RmpHwy(!MTFCC!)"
   arcpy.CalculateField_management(inRCL, "RmpHwy", expression, "PYTHON_9.3", codeblock)

   # Process: Create and calculate the "UniqueID" field
   # This field stores a unique ID with a state prefix for ease of merging data from different states.
   printMsg("Adding and populating 'UniqueID' field...")
   arcpy.AddField_management(inRCL, "UniqueID", "TEXT", "", "", "16")
   expression = "'VA_' +  str(int(!RCL_ID!))"
   arcpy.CalculateField_management(inRCL, "UniqueID", expression, "PYTHON_9.3")

   printMsg("Finished prepping %s." % inRCL)
   return inRCL


def PrepRoadsTIGER_tt(inDir, outRoads, inBnd=None, urbAreas=None):
   """Prepares a set of TIGER line shapefiles representing roads to be used for travel time analysis. This function assumes that there already exist some specific fields, including:
<<<<<<< HEAD
- MTFCC
- RTTYP
If any of the assumed fields do not exist, have been renamed, or are in the wrong format, the script will fail.

This function was adapted from a ModelBuilder tool created by Kirsten R. Hazler and Tracy Tien for the Development Vulnerability Model (2015)"""
=======
   - MTFCC
   - RTTYP
   If any of the assumed fields do not exist, have been renamed, or are in the wrong format, the script will fail.
 
   This function was adapted from a ModelBuilder tool created by Kirsten R. Hazler and Tracy Tien for the Development Vulnerability Model (2015)"""
>>>>>>> 24d5daff

   # Process: Merge all roads
   arcpy.env.workspace = inDir
   inList = arcpy.ListFeatureClasses()

   printMsg("Merging TIGER roads datasets...")

   if inBnd:
      # Process: Clip to boundary
      mergeRds = scratchGDB + os.sep + "mergeRds"
      arcpy.Merge_management(inList, mergeRds)
      printMsg("Clipping roads to boundary...")
      arcpy.Clip_analysis(mergeRds, inBnd, outRoads)
   else:
      arcpy.Merge_management(inList, outRoads)

   # Process: Create and calculate "SPEED_upd" field.
   # This field is used to store speed values to be used in later processing. It allows for altering speed values according to QC criteria
   printMsg("Adding and populating 'Speed_upd' field...")
   arcpy.AddField_management(outRoads, "Speed_upd", "LONG")
   codeblock = """def Speed(mtfcc, rttyp):
      if mtfcc == 'S1100':
         if rttyp == 'I':
            return 70
         else:
            return 65
      elif mtfcc in ['S1200', 'S1640']:
         # secondary roads (not limited access)
         if rttyp in ['I','S','U']:
            # interstates, state roads, u.s. roads
            return 55
         else:
            return 45
      elif mtfcc == 'S1630':
         # ramps
         return 30
      elif mtfcc in ['C3061', 'C3062', 'S1400', 'S1740']:
         # residential/other roads
         return 25
      elif mtfcc in ['S1500', 'S1730', 'S1780']:
         # 4WD, alleys, and parking lots
         return 15
      elif mtfcc == 'S1820':
         # bike path
         return 10
      else:  
         return 3"""
   expression = "Speed(!MTFCC!,!RTTYP!)"
   arcpy.CalculateField_management(outRoads, "Speed_upd", expression, "PYTHON_9.3", codeblock)

   # reduce speeds by 10 mph for road segments intersecting urban areas
   if urbAreas:
      printMsg("Adjusting speeds in urban areas...")
      noUrb = arcpy.Erase_analysis(outRoads, urbAreas, scratchGDB + os.sep + "noUrb")
      onlyUrb = arcpy.Clip_analysis(outRoads, urbAreas, scratchGDB + os.sep + "onlyUrb")
      codeblock = """def Speed(Speed_upd):
         if Speed_upd > 30:
            return Speed_upd - 10
         else:
            return Speed_upd"""
      expression = "Speed(!Speed_upd!)"
      arcpy.CalculateField_management(onlyUrb, "Speed_upd", expression, "PYTHON_9.3", codeblock)
      outRoads = arcpy.Merge_management([noUrb, onlyUrb], outRoads + '_urbAdjust')

   # Process: Create and calculate "TravTime" field
   # This field is used to store the travel time, in minutes, required to travel 1 meter, based on the road speed designation.
   printMsg("Adding and populating 'TravTime' field...")
   arcpy.AddField_management(outRoads, "TravTime", "DOUBLE")
   expression = "0.037/ !SPEED_upd!"
   arcpy.CalculateField_management(outRoads, "TravTime", expression, "PYTHON_9.3")

   # Process: Create and calculate the "RmpHwy" field
   # This field indicates if a road is a limited access highway (2), a ramp (1), or any other road type (0)
   printMsg("Adding and populating 'RmpHwy' field...")
   arcpy.AddField_management(outRoads, "RmpHwy", "SHORT")
   codeblock = """def RmpHwy(mtfcc):
      if mtfcc in ("S1100", "S1100HOV"):
         return 2
      elif mtfcc == "S1630":
         return 1
      else:
         return 0"""
   expression = "RmpHwy(!MTFCC!)"
   arcpy.CalculateField_management(outRoads, "RmpHwy", expression, "PYTHON_9.3", codeblock)

   # Process: Create and calculate the "UniqueID" field
   # This field stores a unique ID with a state prefix for ease of merging data from different states.
   printMsg("Adding and populating 'UniqueID' field...")
   arcpy.AddField_management(outRoads, "UniqueID", "TEXT", "", "", "30")
   expression = "'TL_' + !LINEARID!"
   arcpy.CalculateField_management(outRoads, "UniqueID", expression, "PYTHON_9.3")

   printMsg("Finished prepping %s." % outRoads)
   return outRoads


def MergeRoads_tt(inList, outRoads):
   """Merges VA RCL data with TIGER roads data, retaining only specified fields needed for travel time analysis in the output. 

   Important assumptions:
   - The input VA RCL data are the output of running the PrepRoadsVA function
   - The input TIGER roads data are the output of running the PrepRoadsTIGER function.
   - The above two inputs are in the same coordinate system.
   
<<<<<<< HEAD
This function was adapted from a ModelBuilder tool created by Kirsten R. Hazler and Tracy Tien for the Development Vulnerability Model (2015)"""

=======
   This function was adapted from a ModelBuilder tool created by Kirsten R. Hazler and Tracy Tien for the Development Vulnerability Model (2015)"""
   
>>>>>>> 24d5daff
   # If input inList is actually a string delimited with semi-colons, need to parse and turn it into a list.
   if isinstance(inList, str):
      inList = inList.split(';')
      printMsg("String parsed.")

   # Create the field mapping
   printMsg("Creating field mappings...")
   inFlds = ['TravTime', 'UniqueID', 'RmpHwy', 'Speed_upd', 'MTFCC']
   fldMappings = arcpy.FieldMappings()
   for fld in inFlds:
      fldMap = arcpy.FieldMap()
      for tab in inList:
         fldMap.addInputField(tab, fld)
      fldMap.outputField.name = fld
      fldMappings.addFieldMap(fldMap)

   # Merge datasets
   printMsg("Merging datasets...")
   arcpy.Merge_management(inList, outRoads, fldMappings)

   printMsg("Mission accomplished.")
   return outRoads


def ExtractRCL_su(inRCL, outRCL):
   """Extracts the relevant features from the Virginia Road Centerlines (RCL) feature class to be used for creating road surfaces. Omits segments based on data in the MTFCC and SEGMENT_TYPE fields. If any of the assumed fields do not exist, have been renamed, or are in the wrong format, the script will fail.
   
   Excludes the following MTFCC types:
   - S1730: Alleys
   - S1780: Parking Lot Roads
   - S9999: Driveways
   - S1710: Walkways/Pedestrian Trails
   - S1720: Stairways
   - S1740: Service Vehicle Private Drives
   - S1820: Bike Paths or Trails
   - S1830: Bridle Paths
   - S1500: 4WD Vehicular Trails

   Excludes the following SEGMENT_TYPE values:
   - 2: Bridge/Overpass
   - 10: Tunnel/Underpass
   - 50: Ferry Crossing

   This function was adapted from a ModelBuilder toolbox created by Kirsten R. Hazler and Peter Mitchell"""

   where_clause = "MTFCC NOT IN ( 'S1730', 'S1780', 'S9999', 'S1710', 'S1720', 'S1740', 'S1820', 'S1830', 'S1500' ) AND SEGMENT_TYPE NOT IN (2, 10, 50)"
   printMsg('Extracting relevant road segments and saving...')
   arcpy.Select_analysis(inRCL, outRCL, where_clause)
   printMsg('Roads extracted.')

   return outRCL


def PrepRoadsVA_su(inRCL, inVDOT):
   """Adds fields to road centerlines data, necessary for generating road surfaces.
   - inRCL = road centerlines feature class
   - inVDOT = VDOT attribute table (from same geodatabase as inRCL)

   This function was adapted from a ModelBuilder toolbox created by Kirsten R. Hazler and Peter Mitchell"""

   # Define a class to store field information
   class Field:
      def __init__(self, Name='', Type='', Length=''):
         self.Name = Name
         self.Type = Type
         self.Length = Length

   # Specify fields to add
   printMsg('Setting field definitions')
   # All field names have the prefix "NH" to indicate they are fields added by Natural Heritage   
   fldBuffM = Field('NH_BUFF_M', 'DOUBLE',
                    '')  # Buffer width in meters. This field is calculated automatically based on information in other fields.
   fldFlag = Field('NH_SURFWIDTH_FLAG', 'SHORT',
                   '')  # Flag for surface widths needing attention. This field is automatically calculated initially, but can be manually changed as needed (-1 = needs attention; 0 = OK; 1 = record reviewed and amended)
   fldComments = Field('NH_COMMENTS', 'TEXT',
                       500)  # QC/processing/editing comments. This field is for automatic or manual data entry.
   fldBuffFt = Field('NH_BUFF_FT', 'DOUBLE',
                     '')  # Buffer width in feet. This field is for manual data entry, used to override buffer width values that would otherwise be calculated.
   fldConSite = Field('NH_CONSITE', 'SHORT',
                      '')  # Field to indicate if segment relevant to ConSite delineation (1 = close enough to features to be relevant; 0 = not relevant)
   addFields = [fldBuffM, fldFlag, fldComments, fldBuffFt, fldConSite]

   # Add the fields
   printMsg('Adding fields...')
   for f in addFields:
      arcpy.AddField_management(inRCL, f.Name, f.Type, '', '', f.Length)
      printMsg('Field %s added.' % f.Name)

   # Join fields from VDOT table
   printMsg('Joining attributes from VDOT table. This could take hours...')
   vdotFields = ['VDOT_RTE_TYPE_CD', 'VDOT_SURFACE_WIDTH_MSR', 'VDOT_TRAFFIC_AADT_NBR']
   # JoinFields(inRCL, 'VDOT_EDGE_ID', inVDOT, 'VDOT_EDGE_ID', vdotFields)
   # My JoinFields function failed to finish after ~24 hours, so I reverted to using arcpy.JoinField.
   arcpy.JoinField_management(inRCL, 'VDOT_EDGE_ID', inVDOT, 'VDOT_EDGE_ID', vdotFields)

   # Calculate flag field
   printMsg('Calculating flag field')
   expression = "calcFlagFld(!VDOT_SURFACE_WIDTH_MSR!, !MTFCC!, !VDOT_RTE_TYPE_CD!)"
   code_block = '''def calcFlagFld(width, mtfcc, routeType):
      if width == None or width == 0: 
         return -1
      elif width < 24 and (mtfcc in ('S1100', 'S1100HOV') or routeType == 'IS'):
         return -1
      elif width < 22 and (mtfcc == 'S1200PRI' or routeType in ('SR', 'US')):
         return -1
      elif width < 20 and mtfcc == 'S1200LOC':
         return -1
      elif width < 18:
         return -1
      else: 
         return 0'''
   arcpy.CalculateField_management(inRCL, 'NH_SURFWIDTH_FLAG', expression, 'PYTHON', code_block)

   printMsg('Roads attribute table updated.')

   return inRCL


def AssignBuffer_su(inRCL):
   """Assign road surface buffer width based on other attribute fields.
   The codeblock used to assign buffer widths is based on information here:
   https://nacto.org/docs/usdg/geometric_design_highways_and_streets_aashto.pdf. 
   See the various tables (labeled "Exhibit x-x) showing the minimum width of traveled way and shoulders for different road types and capacities. Relevant pages: 388,429,452, 476-478, 507-509.

   This function was adapted from a ModelBuilder toolbox created by Kirsten R. Hazler and Peter Mitchell"""

   # Get formatted time stamp and auto-generated comment
   ts = datetime.now()
   stamp = '%s-%s-%s %s:%s' % (
   ts.year, str(ts.month).zfill(2), str(ts.day).zfill(2), str(ts.hour).zfill(2), str(ts.minute).zfill(2))
   comment = "Buffer distance auto-calculated %s" % stamp

   # Calculate fields
   printMsg('Calculating buffer widths. This could take awhile...')
   expression = "calculateBuffer(!NH_SURFWIDTH_FLAG!, !NH_BUFF_FT!, !VDOT_SURFACE_WIDTH_MSR!, !LOCAL_SPEED_MPH!, !VDOT_TRAFFIC_AADT_NBR!, !MTFCC!, !VDOT_RTE_TYPE_CD!)"
   code_block = """def calculateBuffer(flag, override, surfwidth, speed, vehicles, mtfcc, routeType):
      convFactor = 0.1524 # This converts feet to meters, then divides by 2 to get buffer width
      
      if override == None:
      # If no manual value has been entered, assign defaults based on road type, speed, and traffic volume
         if speed == None or speed == 0:
            speed = 25
            
         if vehicles == None or vehicles == 0:
            trafficVol = 1
         elif vehicles < 400:
            trafficVol = 1
         elif vehicles < 1500:
            trafficVol = 2
         elif vehicles < 2000:
            trafficVol = 3
         else:
            trafficVol = 4
         
         if flag == 0:
            laneWidth = surfwidth
         
         # Freeways
         if mtfcc in ('S1100', 'S1100HOV') or routeType == 'IS':
            if flag == -1:
               laneWidth = 24
            shoulderWidth = 24

         # Arterials
         elif mtfcc == 'S1200PRI' or routeType in ('SR', 'US'):
            if flag == -1:
               if speed <= 45:
                  if trafficVol <= 3:  
                     laneWidth = 22
                  else: 
                     laneWidth = 24
               elif speed <= 55:
                  if trafficVol <= 2:  
                     laneWidth = 22
                  else: 
                     laneWidth = 24
               else:
                  laneWidth = 24
            if trafficVol == 1:
               shoulderWidth = 8
            elif trafficVol <= 3:
               shoulderWidth = 12
            else:
               shoulderWidth = 16
         
         # Collectors   
         elif mtfcc == 'S1200LOC':
            if flag == -1:
               if speed <= 30:
                  if trafficVol <= 2:  
                     laneWidth = 20
                  elif trafficVol <= 3:
                     laneWidth = 22
                  else: 
                     laneWidth = 24
               elif speed <= 50:
                  if trafficVol <= 1:  
                     laneWidth = 20
                  elif trafficVol <= 3:
                     laneWidth = 22
                  else: 
                     laneWidth = 24
               else:
                  if trafficVol <= 2:  
                     laneWidth = 22
                  else: 
                     laneWidth = 24
            if trafficVol == 1:
               shoulderWidth = 4
            elif trafficVol == 2:
               shoulderWidth = 10
            elif trafficVol == 3:
               shoulderWidth = 12
            else:
               shoulderWidth = 16
         
         # Local roads
         else: 
            if flag == -1:
               if speed <= 15:
                  if trafficVol == 1:  
                     laneWidth = 18
                  elif trafficVol <= 3:
                     laneWidth = 20
                  else: 
                     laneWidth = 22
               elif speed <= 40:
                  if trafficVol == 1:  
                     laneWidth = 18
                  elif trafficVol == 2:
                     laneWidth = 20
                  elif trafficVol == 3:
                     laneWidth = 22
                  else: 
                     laneWidth = 24
               elif speed <= 50:
                  if trafficVol == 1:  
                     laneWidth = 20
                  elif trafficVol <= 3:
                     laneWidth = 22
                  else: 
                     laneWidth = 24
               else:
                  if trafficVol <= 2:
                     laneWidth = 22
                  else: 
                     laneWidth = 24
            if trafficVol == 1:
               shoulderWidth = 4
            elif trafficVol == 2:
               shoulderWidth = 10
            elif trafficVol == 3:
               shoulderWidth = 12
            else:
               shoulderWidth = 16
         
         roadWidth_FT = laneWidth + shoulderWidth
         buff_M = roadWidth_FT * convFactor
      else:
      # Use manually measured value if it exists
         buff_M = override*convFactor*2
      return buff_M"""
   arcpy.CalculateField_management(inRCL, 'NH_BUFF_M', expression, 'PYTHON', code_block)
   arcpy.CalculateField_management(inRCL, 'NH_COMMENTS', '"%s"' % comment, 'PYTHON')

   printMsg('Mission accomplished.')

   return inRCL


def CreateRoadSurfaces_su(inRCL, outSurfaces):
   """Generates road surfaces from road centerlines.
   
   This function was adapted from a ModelBuilder toolbox created by Kirsten R. Hazler and Peter Mitchell"""
   printMsg('Creating road surfaces. This could take awhile...')
   arcpy.Buffer_analysis(inRCL, outSurfaces, "NH_BUFF_M", "FULL", "FLAT", "NONE", "", "PLANAR")
   printMsg('Mission accomplished.')

   return outSurfaces


def CheckConSite_su(inRCL, inFeats, searchDist):
   """Checks if road segment is potentially relevant to ConSite delineation, based on spatial proximity to inFeats, and marks records accordingly in the NH_CONSITE field (1 = potentially relevant; 0 = not relevant)
   
<<<<<<< HEAD
This function was adapted from a ModelBuilder toolbox created by Kirsten R. Hazler and Peter Mitchell"""

=======
   This function was adapted from a ModelBuilder toolbox created by Kirsten R. Hazler and Peter Mitchell"""
   
>>>>>>> 24d5daff
   arcpy.MakeFeatureLayer_management(inRCL, "lyrRCL")
   arcpy.SelectLayerByLocation_management("lyrRCL", "WITHIN_A_DISTANCE", inFeats, searchDist, "NEW_SELECTION", "NOT_INVERT")
   arcpy.CalculateField_management("lyrRCL", "NH_CONSITE", 1, "PYTHON")
   arcpy.SelectLayerByAttribute_management("lyrRCL", "SWITCH_SELECTION")
   arcpy.CalculateField_management("lyrRCL", "NH_CONSITE", 0, "PYTHON")

   return inRCL

<<<<<<< HEAD

=======
def FilterRoads_dens(inRoads, selType, outRoads):
   '''Makes a subset of roads to include only those to be used for calculating road density, and removes duplicates/overlaps.
   This function is intended only for use with TIGER data in specific format; otherwise will fail.
   Parameters:
   - inRoads = Input roads from TIGER
   - selType = Type of selection to apply, with options "ALL", "NO_HIGHWAY", "LOCAL"
   - outRoads = Output feature class ready for density processing
   '''
   
   # Specify selection query
   if selType == "ALL":
      selQry = "MTFCC in ('S1100', 'S1200', 'S1640', 'S1400', 'S1730', '1740')"
      # Does not actually include ALL, but most. Includes primary roads, secondary roads, collector/arterial roads, service drives, local roads, and alleys
   elif selType == "NO_HIGHWAY":
      selQry = "MTFCC in ('S1200', 'S1640', 'S1400', 'S1730', '1740')"
      # Same as above except excludes highways
   elif selType == "LOCAL":
      selQry = "MTFCC in ('S1640', 'S1400', 'S1730', '1740')"
      # Same as above except excludes secondary roads
   else:
      printMsg('No valid selection type specified; aborting.')
      sys.exit()
      
   # Subset records based on selection query
   printMsg('Extracting relevant road segments and saving...')
   tmpRoads = scratchGDB + os.sep + 'tmpRoads'
   arcpy.Select_analysis (inRoads, tmpRoads, selQry)
   
   # Eliminate duplicates/overlaps
   printMsg('Dissolving roads...')
   arcpy.Dissolve_management(tmpRoads, outRoads, "", "", "SINGLE_PART", "DISSOLVE_LINES")
   
   printMsg('Roads ready for density calculation')
   return outRoads

def CalcRoadDensity(inRoads, inSnap, inMask, outRoadDens, sRadius = 250, outUnits = "SQUARE_KILOMETERS", outVals = "DENSITIES"):
   '''Creates a kernel density surface from input roads.
   Parameters:
   - inRoads = Input lines feature class representing roads
   - inSnap = Snap raster used to specify the output coordinate system, cell size, and cell alignment
   - inMask = Feature class or raster used to specify processing extent and mask 
   - outRoadDens = Output raster representing road density
   - sRadius = The search radius within which to calculate density. Units are based on the linear unit of the projection of the output spatial reference.
   - outUnits = The desired area units of the output density values.
   - outVals = Determines what the values in the output raster represent. Options: DENSITIES or EXPECTED_COUNTS
   
   NOTE: If input coordinate system units are meters, and outUnits are SQUARE_KILOMETERS, the output densities are km per square km. It gets difficult to intuitively interpret using other units.
   '''
   
   arcpy.env.snapRaster = inSnap
   arcpy.env.cellSize = inSnap
   arcpy.env.mask = inMask
   arcpy.env.extent = inMask
   cellSize = arcpy.env.cellSize
   
   printMsg('Comparing coordinate system of input roads with snap raster...')
   inRoads_prj = ProjectToMatch (inRoads, inSnap)
   
   printMsg('Calculating road density...')
   outKDens = KernelDensity (inRoads_prj, "NONE", cellSize, sRadius, outUnits, outVals)
   outKDens.save(outRoadDens)
   
   printMsg('Finished.')
   return outRoadDens
      
>>>>>>> 24d5daff
############################################################################

# Use the section below to enable a function (or sequence of functions) to be run directly from this free-standing script (i.e., not as an ArcGIS toolbox tool)

# Usage tips:
# Use the following function sequence to prepare roads for travel time analysis:
# - PrepRoadsVA_tt (to prepare Virginia RCL data for travel time analysis)
# - PrepRoadsTIGER_tt (to prepare TIGER roads data from adjacent states for travel time analysis)
# - MergeRoads_tt (to merge the RCL and TIGER datasets into a seamless dataset, with a limited set of critical fields in the output)
# 
# Use the following function sequence to generate road surfaces from road centerlines:
# - ExtractRCL_su (to extract the relevant road segments for which you want surfaces generated)
# - PrepRoadsVA_su (to add necessary fields to roads data)
# - AssignBuffer_su (to assign road surface buffer widths)
# - CreateRoadSurfaces_su (to generate road surfaces based on the specified buffer widths)


def main():
<<<<<<< HEAD
   # Creating road subset with speed attribute for travel time analysis

   # first create a new processing database: ...\prep_roads.gdb
   # NOTE: I copied VA_CENTERLINE from the original source gdb to 
   # this new geodatabase (prep_roads.gdb) in order to use it, since
   # it could not be edited in the original gdb.

   # set processing (project) folder name and output geodatabase
   project = r'L:\David\projects\RCL_processing\Tiger_2019'
   wd = project + os.sep + 'roads_proc.gdb'
   arcpy.CreateFileGDB_management(os.path.dirname(wd), os.path.basename(wd))  # not necessary if already created

   # process VA roads
   # orig_VA_CENTERLINE = r'L:\David\GIS_data\roads\Virginia_RCL_Dataset_2018Q3.gdb\VA_CENTERLINE'
   # new FC to create
   # inRCL = r'VA_CENTERLINE'
   # copy original FC to working GDB
   # arcpy.CopyFeatures_management(orig_VA_CENTERLINE, wd + os.sep + inRCL)
   # note the following step can take hours to complete
   # PrepRoadsVA_tt(inRCL)

   # process Tiger (non-VA) roads
   inDir = project + '/data/unzip'  # all non-VA roads shapefiles
   outRoads = wd + os.sep + 'all_centerline'  # name used when processing Tiger-only
   urbAreas = r'L:\David\projects\RCL_processing\Tiger_2018\roads_proc.gdb\metro_areas'  # used to reduce speeds >30mph by 10 mph. Fixed to 2018 data

   # output coordinate system
   arcpy.env.outputCoordinateSystem = r'L:\David\projects\RCL_processing\RCL_processing.gdb\VA_Buff50mi_wgs84'
   PrepRoadsTIGER_tt(inDir, outRoads, inBnd=None, urbAreas=urbAreas)
   # if manual editing for roads is needed, edit outRoads file

   # Subset roads
   arcpy.env.workspace = wd

   # extract subsets for VA based on MTFCC
   # inRCL = 'VA_CENTERLINE'
   # outRCL = 'va_subset'
   # note: excludes pedestrian/private road types, and ferry routes (segment_type = 50).
   # where_clause = "MTFCC NOT IN ('S1730', 'S1780', 'S9999', 'S1710', 'S1720', 'S1740','S1820', 'S1830', 'S1500') AND SEGMENT_TYPE NOT IN (50)"
   # arcpy.Select_analysis (inRCL, outRCL, where_clause)

   # extract subset from non-VA (tiger)
   inRCL = 'all_centerline_urbAdjust'
   outRCL = 'all_subset'
   # This isn't really necessary for costdist prep, since all of these roads are assigned a walking speed already. But
   # should reduce processing time.
   # note: excludes pedestrian/private road types, internal census use (S1750)
   where_clause = "MTFCC NOT IN ('S1500','S1710', 'S1720','S1730','S1740','S1750','S1780', 'S9999','S1820','S1830')"
   arcpy.Select_analysis(inRCL, outRCL, where_clause)
   unique_values(outRCL, 'Speed_upd')

   # now merge the subsets
   # inList = [r'va_subset',r'non_va_subset']
   # outRoads = r'all_subset'
   # now merge
   # MergeRoads_tt(inList, outRoads)

   # now export a layer excluding limited access highways (RmpHwy = 2))
   inRCL = 'all_subset'
   outRCL = 'all_subset_no_lah'
   where_clause = "RmpHwy <> 2"
   arcpy.Select_analysis(inRCL, outRCL, where_clause)

   # now export a layer with ONLY ramps/limited access highways) 
   # note that both subsets include ramps (RmpHwy = 1)
   inRCL = 'all_subset'
   outRCL = 'all_subset_only_lah'
   where_clause = "RmpHwy <> 0"
   arcpy.Select_analysis(inRCL, outRCL, where_clause)
   # TODO: cost surfaces and ramp points for 2019
=======
   ### Kirsten's Stuff
   inRoads = r'F:\Working\RecMod\roads_proc_TIGER2018.gdb\all_centerline'
   selType = "NO_HIGHWAY"
   outRoads = r'F:\Working\RecMod\RecModProducts.gdb\Roads_filtered'
   inSnap = r'F:\Working\Snap_AlbersCONUS30\Snap_AlbersCONUS30.tif'
   inMask = r'F:\Working\VA_Buff50mi\VA_Buff50mi.shp'
   outRoadDens = r'F:\Working\RecMod\RecModProducts.gdb\Roads_kdens_250'
   
   FilterRoads_dens(inRoads, selType, outRoads)
   CalcRoadDensity(outRoads, inSnap, inMask, outRoadDens)
   
   
   ### David's Stuff
   # # Creating road subset with speed attribute for travel time analysis
   
   # # first create a new processing database: ...\prep_roads.gdb
   # # NOTE: I copied VA_CENTERLINE from the original source gdb to 
   # # this new geodatabase (prep_roads.gdb) in order to use it, since
   # # it could not be edited in the original gdb.
   
   # # set a scratch GDB for the session
   # scratchGDB = r'C:\David\scratch\roads.gdb'
   
   # # process VA roads
   # orig_VA_CENTERLINE = r'F:\David\GIS_data\roads\Virginia_RCL_Dataset_2018Q3.gdb\VA_CENTERLINE'
   # wd = r'C:\David\projects\va_cost_surface\roads_proc\prep_roads\prep_roads_2018Q3.gdb'
   # arcpy.env.workspace = wd
   # # new FC to create
   # inRCL = r'VA_CENTERLINE'
   # # copy original FC to working GDB
   # arcpy.CopyFeatures_management(orig_VA_CENTERLINE, wd + inRCL)
   # # note the following step can take hours to complete
   # PrepRoadsVA_tt(inRCL)
   
   # # process Tiger (non-VA) roads
   # inDir = r'C:\David\projects\va_cost_surface\roads\nonVAcounties\unzip' # all non-VA roads shapefiles
   # inBnd = r'C:\David\projects\va_cost_surface\roads_proc\va_boundary_50km.shp'
   # outRoads = r'C:\David\projects\va_cost_surface\roads_proc\prep_roads\prep_roads_2018Q3.gdb\non_va_centerline'
   # PrepRoadsTIGER_tt(inDir, inBnd, outRoads)
   
   # # extract subsets based on MTFCC
   # arcpy.env.workspace = r'C:\David\projects\va_cost_surface\roads_proc\prep_roads\prep_roads_2018Q3.gdb'
   # inRCL = 'VA_CENTERLINE'
   # outRCL = 'va_subset'
   # # note: excludes pedestrian/private road types, and ferry routes (segment_type = 50).
   # where_clause = "MTFCC NOT IN ('S1730', 'S1780', 'S9999', 'S1710', 'S1720', 'S1740', 'S1820', 'S1830', 'S1500') AND SEGMENT_TYPE NOT IN (50)"
   # arcpy.Select_analysis (inRCL, outRCL, where_clause)
   
   # inRCL = 'non_va_centerline'
   # outRCL = 'non_va_subset'
   # # note: excludes pedestrian/private road types, internal census use (S1750)
   # where_clause = "MTFCC NOT IN ('S1730', 'S1750', 'S1780', 'S9999', 'S1710', 'S1720', 'S1740', 'S1820', 'S1830', 'S1500')"
   # arcpy.Select_analysis (inRCL, outRCL, where_clause)
   
   # # now merge the subsets
   # inList = [r'va_subset',r'non_va_subset']
   # outRoads = r'all_subset'
   # # now merge
   # MergeRoads_tt(inList, outRoads)
   
   # # now export a layer excluding limited access highways (RmpHwy = 2))
   # inRCL = 'all_subset'
   # outRCL = 'all_subset_no_lah'
   # where_clause = "RmpHwy <> 2"
   # arcpy.Select_analysis (inRCL, outRCL, where_clause)
   
   # # now export a layer with ONLY ramps/limited access highways)
   # inRCL = 'all_subset'
   # outRCL = 'all_subset_only_lah'
   # where_clause = "RmpHwy <> 0"
   # arcpy.Select_analysis (inRCL, outRCL, where_clause)
   
   
>>>>>>> 24d5daff
   # Road surface layer creation

   # Set up your variables here
   # outRCL = r'\outputpath\RCL_subset_20180529'
   # inVDOT = r'path\to\Virginia_RCL_Dataset_2018Q1.gdb\VDOT_ATTRIBUTE'
   # outSurfaces = r'outputpath\RCL_subset_20180529\RCL_surfaces'

   # Include the desired function run statement(s) below
   # PrepRoadsVA_su(outRCL, inVDOT)
   # AssignBuffer_su(outRCL)
   # CreateRoadSurfaces_su(outRCL, outSurfaces)

   # End of user input


if __name__ == '__main__':
   main()<|MERGE_RESOLUTION|>--- conflicted
+++ resolved
@@ -33,7 +33,6 @@
 
 def PrepRoadsVA_tt(inRCL):
    """Prepares a Virginia Road Centerlines (RCL) feature class to be used for travel time analysis. This function assumes that there already exist some specific fields, including:
-<<<<<<< HEAD
  - LOCAL_SPEED_MPH
  - MTFCC
  - SEGMENT_EXISTS
@@ -42,15 +41,6 @@
 
 This function was adapted from a ModelBuilder tool created by Kirsten R. Hazler and Tracy Tien for the Development Vulnerability Model (2015)"""
 
-=======
-   - LOCAL_SPEED_MPH 
-   - MTFCC
-   - SEGMENT_EXISTS
-   - RCL_ID
-   
-   If any of the assumed fields do not exist, have been renamed, or are in the wrong format, the script will fail. This function was adapted from a ModelBuilder tool created by Kirsten R. Hazler and Tracy Tien for the Development Vulnerability Model (2015)"""
- 
->>>>>>> 24d5daff
    # Process: Create "SPEED_cmnt" field.
    # This field can be used to store QC comments related to speed, if needed.
    printMsg("Adding 'SPEED_cmt' field...")
@@ -134,19 +124,11 @@
 
 def PrepRoadsTIGER_tt(inDir, outRoads, inBnd=None, urbAreas=None):
    """Prepares a set of TIGER line shapefiles representing roads to be used for travel time analysis. This function assumes that there already exist some specific fields, including:
-<<<<<<< HEAD
 - MTFCC
 - RTTYP
 If any of the assumed fields do not exist, have been renamed, or are in the wrong format, the script will fail.
 
 This function was adapted from a ModelBuilder tool created by Kirsten R. Hazler and Tracy Tien for the Development Vulnerability Model (2015)"""
-=======
-   - MTFCC
-   - RTTYP
-   If any of the assumed fields do not exist, have been renamed, or are in the wrong format, the script will fail.
- 
-   This function was adapted from a ModelBuilder tool created by Kirsten R. Hazler and Tracy Tien for the Development Vulnerability Model (2015)"""
->>>>>>> 24d5daff
 
    # Process: Merge all roads
    arcpy.env.workspace = inDir
@@ -251,13 +233,8 @@
    - The input TIGER roads data are the output of running the PrepRoadsTIGER function.
    - The above two inputs are in the same coordinate system.
    
-<<<<<<< HEAD
 This function was adapted from a ModelBuilder tool created by Kirsten R. Hazler and Tracy Tien for the Development Vulnerability Model (2015)"""
 
-=======
-   This function was adapted from a ModelBuilder tool created by Kirsten R. Hazler and Tracy Tien for the Development Vulnerability Model (2015)"""
-   
->>>>>>> 24d5daff
    # If input inList is actually a string delimited with semi-colons, need to parse and turn it into a list.
    if isinstance(inList, str):
       inList = inList.split(';')
@@ -283,7 +260,9 @@
 
 
 def ExtractRCL_su(inRCL, outRCL):
-   """Extracts the relevant features from the Virginia Road Centerlines (RCL) feature class to be used for creating road surfaces. Omits segments based on data in the MTFCC and SEGMENT_TYPE fields. If any of the assumed fields do not exist, have been renamed, or are in the wrong format, the script will fail.
+   """Extracts the relevant features from the Virginia Road Centerlines (RCL) feature class to be used for creating
+   road surfaces. Omits segments based on data in the MTFCC and SEGMENT_TYPE fields. If any of the assumed fields do
+   not exist, have been renamed, or are in the wrong format, the script will fail.
    
    Excludes the following MTFCC types:
    - S1730: Alleys
@@ -380,14 +359,15 @@
    """Assign road surface buffer width based on other attribute fields.
    The codeblock used to assign buffer widths is based on information here:
    https://nacto.org/docs/usdg/geometric_design_highways_and_streets_aashto.pdf. 
-   See the various tables (labeled "Exhibit x-x) showing the minimum width of traveled way and shoulders for different road types and capacities. Relevant pages: 388,429,452, 476-478, 507-509.
+   See the various tables (labeled "Exhibit x-x) showing the minimum width of traveled
+   way and shoulders for different road types and capacities. Relevant pages: 388,429,452, 476-478, 507-509.
 
    This function was adapted from a ModelBuilder toolbox created by Kirsten R. Hazler and Peter Mitchell"""
 
    # Get formatted time stamp and auto-generated comment
    ts = datetime.now()
    stamp = '%s-%s-%s %s:%s' % (
-   ts.year, str(ts.month).zfill(2), str(ts.day).zfill(2), str(ts.hour).zfill(2), str(ts.minute).zfill(2))
+      ts.year, str(ts.month).zfill(2), str(ts.day).zfill(2), str(ts.hour).zfill(2), str(ts.minute).zfill(2))
    comment = "Buffer distance auto-calculated %s" % stamp
 
    # Calculate fields
@@ -540,35 +520,55 @@
 
 
 def CheckConSite_su(inRCL, inFeats, searchDist):
-   """Checks if road segment is potentially relevant to ConSite delineation, based on spatial proximity to inFeats, and marks records accordingly in the NH_CONSITE field (1 = potentially relevant; 0 = not relevant)
+   """Checks if road segment is potentially relevant to ConSite delineation, based on spatial proximity to inFeats,
+   and marks records accordingly in the NH_CONSITE field (1 = potentially relevant; 0 = not relevant)
    
-<<<<<<< HEAD
 This function was adapted from a ModelBuilder toolbox created by Kirsten R. Hazler and Peter Mitchell"""
 
-=======
-   This function was adapted from a ModelBuilder toolbox created by Kirsten R. Hazler and Peter Mitchell"""
-   
->>>>>>> 24d5daff
    arcpy.MakeFeatureLayer_management(inRCL, "lyrRCL")
-   arcpy.SelectLayerByLocation_management("lyrRCL", "WITHIN_A_DISTANCE", inFeats, searchDist, "NEW_SELECTION", "NOT_INVERT")
+   arcpy.SelectLayerByLocation_management("lyrRCL", "WITHIN_A_DISTANCE", inFeats, searchDist, "NEW_SELECTION",
+                                          "NOT_INVERT")
    arcpy.CalculateField_management("lyrRCL", "NH_CONSITE", 1, "PYTHON")
    arcpy.SelectLayerByAttribute_management("lyrRCL", "SWITCH_SELECTION")
    arcpy.CalculateField_management("lyrRCL", "NH_CONSITE", 0, "PYTHON")
 
    return inRCL
 
-<<<<<<< HEAD
-
-=======
+
+def RemoveDupRoads(inRoads, outRoads, sort=["Speed_upd DESCENDING"]):
+   """Duplicate road segement removal from Tiger/Line roads dataset. Retains segment according to the priority
+    in the sort argument (default is to retain highest speed segment). Arguments:
+    - inRoads: Input roads. Make sure to filter to subset desired
+    - outRoads: Output roads feature class
+    - sort: sorting order list, e.g.: ["Field_name ORDER", "Field_name2, ORDER"]
+
+    Could be added as internal fn to FilterRoad_dens, in place of Dissolve.
+    Uses an ArcPro-only function (CountOverlappingFeatures)"""
+
+   sort_fld = ';'.join(sort) + ';OBJECTID ASCENDING'
+   arcpy.Sort_management(inRoads, 'road0', sort_fld)
+   printMsg('Making unique segments for overlapping roads...')
+   arcpy.CountOverlappingFeatures_analysis("road0", "over0", 2)
+   arcpy.SpatialJoin_analysis("over0", "road0", "over1", "JOIN_ONE_TO_ONE", "KEEP_ALL",
+                              match_option="SHARE_A_LINE_SEGMENT_WITH")
+   printMsg('Creating no-duplicates roads dataset...')
+   arcpy.Erase_analysis(inRoads, "over1", outRoads)
+   arcpy.Append_management('over1', outRoads, "NO_TEST")
+
+   garbagePickup(['road0', 'over0', 'over1'])
+
+   return outRoads
+
+
 def FilterRoads_dens(inRoads, selType, outRoads):
-   '''Makes a subset of roads to include only those to be used for calculating road density, and removes duplicates/overlaps.
-   This function is intended only for use with TIGER data in specific format; otherwise will fail.
+   '''Makes a subset of roads to include only those to be used for calculating road density, and removes
+   duplicates/overlaps. This function is intended only for use with TIGER data in specific format; otherwise will fail.
    Parameters:
    - inRoads = Input roads from TIGER
    - selType = Type of selection to apply, with options "ALL", "NO_HIGHWAY", "LOCAL"
    - outRoads = Output feature class ready for density processing
    '''
-   
+
    # Specify selection query
    if selType == "ALL":
       selQry = "MTFCC in ('S1100', 'S1200', 'S1640', 'S1400', 'S1730', '1740')"
@@ -582,50 +582,57 @@
    else:
       printMsg('No valid selection type specified; aborting.')
       sys.exit()
-      
+
    # Subset records based on selection query
    printMsg('Extracting relevant road segments and saving...')
    tmpRoads = scratchGDB + os.sep + 'tmpRoads'
-   arcpy.Select_analysis (inRoads, tmpRoads, selQry)
-   
+   arcpy.Select_analysis(inRoads, tmpRoads, selQry)
+
    # Eliminate duplicates/overlaps
-   printMsg('Dissolving roads...')
+   printMsg('Generating unique roads segments...')
    arcpy.Dissolve_management(tmpRoads, outRoads, "", "", "SINGLE_PART", "DISSOLVE_LINES")
-   
+   # Below retains original road segments/attributes
+   # RemoveDupRoads(tmpRoads, outRoads)
+
    printMsg('Roads ready for density calculation')
    return outRoads
 
-def CalcRoadDensity(inRoads, inSnap, inMask, outRoadDens, sRadius = 250, outUnits = "SQUARE_KILOMETERS", outVals = "DENSITIES"):
+
+def CalcRoadDensity(inRoads, inSnap, inMask, outRoadDens, sRadius=250, outUnits="SQUARE_KILOMETERS",
+                    outVals="DENSITIES"):
    '''Creates a kernel density surface from input roads.
    Parameters:
    - inRoads = Input lines feature class representing roads
    - inSnap = Snap raster used to specify the output coordinate system, cell size, and cell alignment
    - inMask = Feature class or raster used to specify processing extent and mask 
    - outRoadDens = Output raster representing road density
-   - sRadius = The search radius within which to calculate density. Units are based on the linear unit of the projection of the output spatial reference.
+   - sRadius = The search radius within which to calculate density. Units are based on the linear unit of the
+      projection of the output spatial reference.
    - outUnits = The desired area units of the output density values.
    - outVals = Determines what the values in the output raster represent. Options: DENSITIES or EXPECTED_COUNTS
    
-   NOTE: If input coordinate system units are meters, and outUnits are SQUARE_KILOMETERS, the output densities are km per square km. It gets difficult to intuitively interpret using other units.
+   NOTE: If input coordinate system units are meters, and outUnits are SQUARE_KILOMETERS, the output densities are km
+   per square km. It gets difficult to intuitively interpret using other units.
    '''
-   
+
    arcpy.env.snapRaster = inSnap
    arcpy.env.cellSize = inSnap
    arcpy.env.mask = inMask
    arcpy.env.extent = inMask
    cellSize = arcpy.env.cellSize
-   
+
    printMsg('Comparing coordinate system of input roads with snap raster...')
-   inRoads_prj = ProjectToMatch (inRoads, inSnap)
-   
+   inRoads_prj = ProjectToMatch(inRoads, inSnap)
+
    printMsg('Calculating road density...')
-   outKDens = KernelDensity (inRoads_prj, "NONE", cellSize, sRadius, outUnits, outVals)
+   outKDens = arcpy.sa.KernelDensity(inRoads_prj, "NONE", cellSize, sRadius, outUnits, outVals)
    outKDens.save(outRoadDens)
-   
+   arcpy.BuildPyramids_management(outRoadDens)
+
    printMsg('Finished.')
    return outRoadDens
-      
->>>>>>> 24d5daff
+
+
 ############################################################################
 
 # Use the section below to enable a function (or sequence of functions) to be run directly from this free-standing script (i.e., not as an ArcGIS toolbox tool)
@@ -644,7 +651,6 @@
 
 
 def main():
-<<<<<<< HEAD
    # Creating road subset with speed attribute for travel time analysis
 
    # first create a new processing database: ...\prep_roads.gdb
@@ -655,7 +661,7 @@
    # set processing (project) folder name and output geodatabase
    project = r'L:\David\projects\RCL_processing\Tiger_2019'
    wd = project + os.sep + 'roads_proc.gdb'
-   arcpy.CreateFileGDB_management(os.path.dirname(wd), os.path.basename(wd))  # not necessary if already created
+   # arcpy.CreateFileGDB_management(os.path.dirname(wd), os.path.basename(wd))  # not necessary if already created
 
    # process VA roads
    # orig_VA_CENTERLINE = r'L:\David\GIS_data\roads\Virginia_RCL_Dataset_2018Q3.gdb\VA_CENTERLINE'
@@ -714,82 +720,24 @@
    outRCL = 'all_subset_only_lah'
    where_clause = "RmpHwy <> 0"
    arcpy.Select_analysis(inRCL, outRCL, where_clause)
-   # TODO: cost surfaces and ramp points for 2019
-=======
-   ### Kirsten's Stuff
-   inRoads = r'F:\Working\RecMod\roads_proc_TIGER2018.gdb\all_centerline'
+
+   # road duplicate removal. May implement this into travel time or road density calcuation
+   inRCL = arcpy.MakeFeatureLayer_management('all_centerline_urbAdjust', where_clause="MTFCC in ('S1200', 'S1640', 'S1400', 'S1730', '1740')")
+   RemoveDupRoads(inRCL, 'roads_filtered_wAtt')
+
+   # Road density
+   arcpy.env.workspace = wd
+   inRoads = "all_centerline_urbAdjust"  # r'F:\Working\RecMod\roads_proc_TIGER2018.gdb\all_centerline'
    selType = "NO_HIGHWAY"
-   outRoads = r'F:\Working\RecMod\RecModProducts.gdb\Roads_filtered'
-   inSnap = r'F:\Working\Snap_AlbersCONUS30\Snap_AlbersCONUS30.tif'
-   inMask = r'F:\Working\VA_Buff50mi\VA_Buff50mi.shp'
-   outRoadDens = r'F:\Working\RecMod\RecModProducts.gdb\Roads_kdens_250'
-   
+   outRoads = "roads_filtered_orig"  # r'F:\Working\RecMod\RecModProducts.gdb\Roads_filtered'
+   inSnap = r"L:\David\projects\RCL_processing\RCL_processing.gdb\SnapRaster_albers_wgs84"  # r'F:\Working\Snap_AlbersCONUS30\Snap_AlbersCONUS30.tif'
+   inMask = r"L:\David\projects\RCL_processing\RCL_processing.gdb\VA_Buff50mi_wgs84"  # r'F:\Working\VA_Buff50mi\VA_Buff50mi.shp'
+   outRoadDens = "Roads_kdens_250"  # r'F:\Working\RecMod\RecModProducts.gdb\Roads_kdens_250'
+
    FilterRoads_dens(inRoads, selType, outRoads)
    CalcRoadDensity(outRoads, inSnap, inMask, outRoadDens)
-   
-   
-   ### David's Stuff
-   # # Creating road subset with speed attribute for travel time analysis
-   
-   # # first create a new processing database: ...\prep_roads.gdb
-   # # NOTE: I copied VA_CENTERLINE from the original source gdb to 
-   # # this new geodatabase (prep_roads.gdb) in order to use it, since
-   # # it could not be edited in the original gdb.
-   
-   # # set a scratch GDB for the session
-   # scratchGDB = r'C:\David\scratch\roads.gdb'
-   
-   # # process VA roads
-   # orig_VA_CENTERLINE = r'F:\David\GIS_data\roads\Virginia_RCL_Dataset_2018Q3.gdb\VA_CENTERLINE'
-   # wd = r'C:\David\projects\va_cost_surface\roads_proc\prep_roads\prep_roads_2018Q3.gdb'
-   # arcpy.env.workspace = wd
-   # # new FC to create
-   # inRCL = r'VA_CENTERLINE'
-   # # copy original FC to working GDB
-   # arcpy.CopyFeatures_management(orig_VA_CENTERLINE, wd + inRCL)
-   # # note the following step can take hours to complete
-   # PrepRoadsVA_tt(inRCL)
-   
-   # # process Tiger (non-VA) roads
-   # inDir = r'C:\David\projects\va_cost_surface\roads\nonVAcounties\unzip' # all non-VA roads shapefiles
-   # inBnd = r'C:\David\projects\va_cost_surface\roads_proc\va_boundary_50km.shp'
-   # outRoads = r'C:\David\projects\va_cost_surface\roads_proc\prep_roads\prep_roads_2018Q3.gdb\non_va_centerline'
-   # PrepRoadsTIGER_tt(inDir, inBnd, outRoads)
-   
-   # # extract subsets based on MTFCC
-   # arcpy.env.workspace = r'C:\David\projects\va_cost_surface\roads_proc\prep_roads\prep_roads_2018Q3.gdb'
-   # inRCL = 'VA_CENTERLINE'
-   # outRCL = 'va_subset'
-   # # note: excludes pedestrian/private road types, and ferry routes (segment_type = 50).
-   # where_clause = "MTFCC NOT IN ('S1730', 'S1780', 'S9999', 'S1710', 'S1720', 'S1740', 'S1820', 'S1830', 'S1500') AND SEGMENT_TYPE NOT IN (50)"
-   # arcpy.Select_analysis (inRCL, outRCL, where_clause)
-   
-   # inRCL = 'non_va_centerline'
-   # outRCL = 'non_va_subset'
-   # # note: excludes pedestrian/private road types, internal census use (S1750)
-   # where_clause = "MTFCC NOT IN ('S1730', 'S1750', 'S1780', 'S9999', 'S1710', 'S1720', 'S1740', 'S1820', 'S1830', 'S1500')"
-   # arcpy.Select_analysis (inRCL, outRCL, where_clause)
-   
-   # # now merge the subsets
-   # inList = [r'va_subset',r'non_va_subset']
-   # outRoads = r'all_subset'
-   # # now merge
-   # MergeRoads_tt(inList, outRoads)
-   
-   # # now export a layer excluding limited access highways (RmpHwy = 2))
-   # inRCL = 'all_subset'
-   # outRCL = 'all_subset_no_lah'
-   # where_clause = "RmpHwy <> 2"
-   # arcpy.Select_analysis (inRCL, outRCL, where_clause)
-   
-   # # now export a layer with ONLY ramps/limited access highways)
-   # inRCL = 'all_subset'
-   # outRCL = 'all_subset_only_lah'
-   # where_clause = "RmpHwy <> 0"
-   # arcpy.Select_analysis (inRCL, outRCL, where_clause)
-   
-   
->>>>>>> 24d5daff
+   arcpy.sa.SetNull(outRoadDens, outRoadDens, "Value <= 0").save("Roads_kdens_250_noZero")
+
    # Road surface layer creation
 
    # Set up your variables here
